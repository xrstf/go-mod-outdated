--- conflicted
+++ resolved
@@ -74,7 +74,35 @@
 go list -u -m -json all | go-mod-outdated -update -direct 
 ```
 
-<<<<<<< HEAD
+### Help
+  
+In order to see details about the usage of the command use the **-h** or **-help** flag
+
+```
+$ go-mod-outdated -help
+
+Usage of go-mod-outdated:
+  -direct
+        List only direct modules
+  -update
+        List only modules with updates
+```
+
+### Shortcut
+
+If **go list -u -m -json all | go-mod-outdated -update -direct** seems too difficult to use or remember you can create 
+a shortcut using an alias. In linux try one of the following: 
+
+```
+alias gmo="go list -u -m -json all | go-mod-outdated"
+
+alias gmod="go list -u -m -json all | go-mod-outdated -direct"
+
+alias gmou="go list -u -m -json all | go-mod-outdated -update"
+
+alias gmodu="go list -u -m -json all | go-mod-outdated -direct -update"
+```  
+
 ## Invalid timestamps
 
 There is case where the updated version reported by the go list command is actually older than the current one.  
@@ -93,38 +121,7 @@
 - The purpose of this tool is to provide an easy visual overview of the available module updates of an application. 
 Please do not import any packages in your code. This is not a library, and most things will be marked as internal
 in the future.
- 
-=======
-### Help
-  
-In order to see details about the usage of the command use the **-h** or **-help** flag
-
-```
-$ go-mod-outdated -help
-
-Usage of go-mod-outdated:
-  -direct
-        List only direct modules
-  -update
-        List only modules with updates
-```
-
-### Shortcut
-
-If **go list -u -m -json all | go-mod-outdated -update -direct** seems too difficult to use or remember you can create 
-a shortcut using an alias. In linux try one of the following: 
-
-```
-alias gmo="go list -u -m -json all | go-mod-outdated"
-
-alias gmod="go list -u -m -json all | go-mod-outdated -direct"
-
-alias gmou="go list -u -m -json all | go-mod-outdated -update"
-
-alias gmodu="go list -u -m -json all | go-mod-outdated -direct -update"
-```  
-
->>>>>>> d95e8ab4
+
 ## Real Example
 
 The following example is based on Hugo's go.mod (v0.53) (https://raw.githubusercontent.com/gohugoio/hugo/v0.53/go.mod)
